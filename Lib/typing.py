--- conflicted
+++ resolved
@@ -2642,11 +2642,5 @@
     Match = Match
 
 
-<<<<<<< HEAD
-# TODO: RUSTPYTHON
-# re.__name__ = __name__ + '.re'
-# sys.modules[re.__name__] = re
-=======
 re.__name__ = __name__ + '.re'
-sys.modules[re.__name__] = re
->>>>>>> 30fe670d
+sys.modules[re.__name__] = re