from array import array

a1 = array("b", [0, 1, 2, 3])

assert a1.tobytes() == b"\x00\x01\x02\x03"
assert a1[2] == 2

assert list(a1) == [0, 1, 2, 3]

a1.reverse()
assert a1 == array("B", [3, 2, 1, 0])

a1.extend([4, 5, 6, 7])

assert a1 == array("h", [3, 2, 1, 0, 4, 5, 6, 7])

# eq, ne
a = array("b", [0, 1, 2, 3])
b = a
assert a.__ne__(b) is False
b = array("B", [3, 2, 1, 0])
assert a.__ne__(b) is True

<<<<<<< HEAD
def test_float_with_integer_input():
    f = array("f", [0, 1, 2.0, 3.0])
    f.append(4)
    f.insert(0, -1)
    assert f.count(4) == 1
    f.remove(1)
    assert f.index(0) == 1
    f[0] = -2
    assert f == array("f", [-2, 0, 2, 3, 4])

test_float_with_integer_input()
=======
# slice assignment step overflow behaviour test
T = 'I'
a = array(T, range(10))
b = array(T, [100])
a[::9999999999] = b
assert a == array(T, [100, 1, 2, 3, 4, 5, 6, 7, 8, 9])
a[::-9999999999] = b
assert a == array(T, [100, 1, 2, 3, 4, 5, 6, 7, 8, 100])
c = array(T)
a[0:0:9999999999] = c
assert a == array(T, [100, 1, 2, 3, 4, 5, 6, 7, 8, 100])
a[0:0:-9999999999] = c
assert a == array(T, [100, 1, 2, 3, 4, 5, 6, 7, 8, 100])
>>>>>>> c465662f
<|MERGE_RESOLUTION|>--- conflicted
+++ resolved
@@ -21,7 +21,6 @@
 b = array("B", [3, 2, 1, 0])
 assert a.__ne__(b) is True
 
-<<<<<<< HEAD
 def test_float_with_integer_input():
     f = array("f", [0, 1, 2.0, 3.0])
     f.append(4)
@@ -33,7 +32,7 @@
     assert f == array("f", [-2, 0, 2, 3, 4])
 
 test_float_with_integer_input()
-=======
+
 # slice assignment step overflow behaviour test
 T = 'I'
 a = array(T, range(10))
@@ -46,5 +45,4 @@
 a[0:0:9999999999] = c
 assert a == array(T, [100, 1, 2, 3, 4, 5, 6, 7, 8, 100])
 a[0:0:-9999999999] = c
-assert a == array(T, [100, 1, 2, 3, 4, 5, 6, 7, 8, 100])
->>>>>>> c465662f
+assert a == array(T, [100, 1, 2, 3, 4, 5, 6, 7, 8, 100])