--- conflicted
+++ resolved
@@ -1,20 +1,13 @@
-<<<<<<< HEAD
 use super::objlist::PyList;
 use super::objstr::{self, PyStringRef};
 use super::objtype;
-=======
 use crate::function::PyFuncArgs;
->>>>>>> c57be017
 use crate::obj::objproperty::PropertyBuilder;
 use crate::pyobject::{
     AttributeProtocol, DictProtocol, IdProtocol, PyAttributes, PyContext, PyObjectRef, PyRef,
     PyResult, PyValue, TypeProtocol,
 };
 use crate::vm::VirtualMachine;
-
-use super::objlist::PyList;
-use super::objstr;
-use super::objtype;
 
 #[derive(Clone, Debug)]
 pub struct PyInstance;
